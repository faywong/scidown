--- conflicted
+++ resolved
@@ -14,14 +14,10 @@
 	src/buffer.o \
 	src/escape.o \
 	src/html.o \
-<<<<<<< HEAD
+	src/html_blocks.o \
 	src/html_smartypants.o \
 	src/markdown.o \
 	src/stack.o
-=======
-	src/html_blocks.o \
-	src/html_smartypants.o
->>>>>>> 2508c4b5
 
 all:		libhoedown.so hoedown smartypants html_blocks
 
